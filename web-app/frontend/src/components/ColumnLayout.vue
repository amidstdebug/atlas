--- conflicted
+++ resolved
@@ -1,1355 +1,746 @@
-<<<<<<< HEAD
-<template>
-  <el-container>
-    <el-main>
-      <!-- Row: Transcription and Summary Side by Side -->
-      <el-row justify="center" gutter="20" style="margin: 20px 0;">
-        <!-- Left Column: Live Transcription -->
-        <el-col :span="12" class="left-column">
-          <el-card class="box-card">
-            <template #header>
-              <span style="color:#29353C">{{ leftBoxHeader }}</span>
-            </template>
-            <div class="transcription-box" ref="transcriptionBox">
-              <!-- Display live transcription -->
-              <div v-if="transcriptionBuffer" class="transcription-content">
-                <p v-html="formattedTranscription"></p>
-              </div>
-              <div v-else class="initial-text">
-                <p>{{ leftBoxInitial }}</p>
-              </div>
-            </div>
-          </el-card>
-        </el-col>
-
-        <!-- Right Column: Live Summary -->
-        <el-col :span="12" class="right-column">
-          <el-card class="box-card">
-            <template #header>
-              <span style="color:#29353C">{{ rightBoxHeader }}</span>
-            </template>
-            <div class="content-box">
-              <el-carousel
-                  :interval="0"
-                  arrow="never"
-                  indicator-position="outside"
-                  height="600px"
-                  :loop="false"
-                  :trigger="'click'"
-              >
-                <!-- Initial Carousel Item when no summaries are available -->
-                <el-carousel-item v-if="summaries.length === 0">
-                  <div class="initial-text">
-                    <p>{{ rightBoxInitial }}</p>
-                  </div>
-                </el-carousel-item>
-
-                <!-- Carousel Items for each summary -->
-                <el-carousel-item
-                    v-for="(summary, index) in summaries"
-                    :key="index"
-                    class="summary-item"
-                    v-else
-                >
-                  <div class="summary-content" ref='summaryContent'>
-                    <el-tag type="info" size="small" class="timestamp-tag">
-                      {{ summary.timestamp }}
-                    </el-tag>
-                    <div
-                        v-html="summary.formattedContent"
-                        class="formatted-summary"
-
-                    ></div>
-                  </div>
-                </el-carousel-item>
-              </el-carousel>
-            </div>
-          </el-card>
-        </el-col>
-      </el-row>
-
-      <!-- Button Group -->
-      <div class="button-group">
-
-        <!-- Upload Recording Button -->
-        <el-button
-            :style="{ color: uploadColor }"
-            class="centered-button same-width-button"
-            @click="uploadRecording"
-        >
-          <el-icon class="icon-group">
-            <UploadIcon/>
-          </el-icon>
-          Upload Recording
-        </el-button>
-
-        <!-- Clear Transcript Button -->
-        <el-button
-            class="centered-button same-width-button"
-            @click="clearTranscription"
-        >
-          Clear Transcript
-        </el-button>
-      </div>
-
-      <!-- Hidden File Input -->
-      <input
-        ref="audioFileInput"
-        type="file"
-        accept="audio/*"
-        style="display: none;"
-        @change="handleFileUpload"
-      />
-    </el-main>
-  </el-container>
-</template>
-
-<script>
-import {
-  ElContainer,
-  ElMain,
-  ElRow,
-  ElCol,
-  ElCard,
-  ElButton,
-  ElIcon,
-  ElTag,
-  ElCarousel,
-  ElCarouselItem,
-  ElMessage,
-} from 'element-plus';
-import {Microphone, Upload} from '@element-plus/icons-vue';
-import debounce from 'lodash.debounce';
-import Prism from 'prismjs';
-import 'prismjs/themes/prism.css';
-import DOMPurify from 'dompurify';
-import apiClient from "@/router/apiClient";
-import {typeWriterMultiple} from '@/methods/utils/typeWriter'; // Ensure this path is correct
-import {tabConfigurations} from '@/config/columnConfig'; // Ensure this path is correct
-
-// Define typingMappings outside the component for reusability
-const typingMappings = [
-  {configPath: ['headers', 'leftBoxHeader'], dataKey: 'leftBoxHeader'},
-  {configPath: ['headers', 'rightBoxHeader'], dataKey: 'rightBoxHeader'},
-  {configPath: ['initials', 'leftBoxInitial'], dataKey: 'leftBoxInitial'},
-  {configPath: ['initials', 'rightBoxInitial'], dataKey: 'rightBoxInitial'},
-];
-
-/**
- * Retrieves a nested property value from an object based on the provided path.
- *
- * @param {Object} obj - The object to traverse.
- * @param {Array} path - An array representing the path to the desired property.
- * @returns {*} - The value of the nested property or undefined if not found.
- */
-function getNestedProperty(obj, path) {
-  return path.reduce((accumulator, key) => {
-    return accumulator && accumulator[key] ? accumulator[key] : undefined;
-  }, obj);
-}
-
-export default {
-  name: 'ColumnLayout',
-  components: {
-    UploadIcon: Upload,
-    ElContainer,
-    ElMain,
-    ElRow,
-    ElCol,
-    ElCard,
-    ElButton,
-    ElIcon,
-    ElTag,
-    ElCarousel,
-    ElCarouselItem,
-  },
-  props: {
-    liveRecordColor: {
-      type: String,
-      default: '#e34660',
-    },
-    uploadColor: {
-      type: String,
-      default: '#5773d9',
-    },
-    transcription: {
-      type: String,
-      default: '',
-    },
-    activeTab: {
-      type: String,
-    },
-  },
-  data() {
-    return {
-      transcriptionBuffer: '',
-      summaries: [],
-      maxBufferLength: 2000,
-      summaryApiEndpoint: '/summary',
-      isRecording: false,
-      debouncedGenerateSummary: null,
-      transcribeApiEndpoint: '/transcribe',
-      audioContext: null,
-      audioWorkletNode: null,
-      recordedSamples: [],
-      sampleRate: 48000,
-      chunkSize: 1600000, // Approx. 1 second of audio at 16kHz
-      isProcessing: false,
-      leftBoxHeader: "Live Transcription",
-      leftBoxInitial: "This is where the live transcriptions will appear...",
-      rightBoxHeader: "Live Summary",
-      rightBoxInitial: "This is where the live summary will appear...",
-      typingSpeed: 11, // Speed for typewriter effect
-      cancelTypingFunctions: [], // Array to hold cancellation functions
-    };
-  },
-  computed: {
-    formattedTranscription() {
-      return this.transcriptionBuffer
-          ? DOMPurify.sanitize(this.transcriptionBuffer.replace(/\n/g, '<br>'))
-          : '';
-    },
-  },
-  watch: {
-    transcription(newVal, oldVal) {
-      if (newVal) {
-        let newText = '';
-        if (!oldVal) {
-          // If there's no old value, consider the entire newVal as new text
-          newText = newVal;
-        } else if (newVal.length > oldVal.length) {
-          // Extract the new text added to the transcription
-          newText = newVal.slice(oldVal.length);
-        } else {
-          // If newVal is shorter or equal, assume transcription was reset
-          newText = newVal;
-        }
-        if (newText.trim()) {
-          this.addTranscription(newText);
-        }
-      }
-    },
-    activeTab(newTab) {
-      this.handleActiveTabChange(newTab);
-    },
-  },
-
-
-  methods: {
-    /**
-     * Handles changes to the activeTab prop.
-     * Initiates typewriter effects for headers and initials based on the newTab configuration.
-     *
-     * @param {String} newTab - The new activeTab value.
-     */
-    handleActiveTabChange(newTab) {
-      // Clear existing typewriter effects
-      this.cancelTypingFunctions.forEach(cancelFn => cancelFn());
-      this.cancelTypingFunctions = [];
-
-      // Get the configuration for the new tab
-      const config = tabConfigurations[newTab];
-
-      if (config) {
-        // Define typing tasks dynamically based on the mapping
-        const typingTasks = typingMappings.map(mapping => {
-          const text = getNestedProperty(config, mapping.configPath);
-          const dataKey = mapping.dataKey;
-
-          // Reset the target data property to empty string
-          this[dataKey] = '';
-
-          return {
-            text: text,
-            typingSpeed: this.typingSpeed,
-            onUpdate: (currentText) => {
-              this[dataKey] = currentText;
-            },
-            onComplete: () => {
-              // Optional: Actions after typing completes for each task
-            },
-          };
-        });
-
-        // Start typewriter effects and store cancellation functions
-        this.cancelTypingFunctions = typeWriterMultiple(typingTasks);
-      } else {
-        console.warn(`No configuration found for activeTab: ${newTab}`);
-      }
-    },
-    /**
-     * Open the file selection dialog to upload audio.
-     */
-    uploadRecording() {
-      this.$refs.audioFileInput.click();
-    },
-
-    /**
-     * Handle the uploaded audio file.
-     */
-    async handleFileUpload(event) {
-      const file = event.target.files[0];
-      if (file) {
-        await this.processAudioFile(file);
-      }
-    },
-
-    /**
-     * Process the uploaded audio file, chunking and sending it to the backend.
-     * @param {File} file - Uploaded audio file.
-     */
-    async processAudioFile(file) {
-      const arrayBuffer = await file.arrayBuffer();
-      this.audioContext = new (window.AudioContext || window.webkitAudioContext)();
-
-      const audioBuffer = await this.audioContext.decodeAudioData(arrayBuffer);
-      this.sampleRate = audioBuffer.sampleRate;
-
-      this.recordedSamples = Array.from(audioBuffer.getChannelData(0)); // Assume mono audio
-      this.chunkAndSendAudio();
-    },
-
-    /**
-     * Split the audio into chunks and send each chunk to the backend.
-     */
-    async chunkAndSendAudio() {
-      let offset = 0;
-
-      while (offset < this.recordedSamples.length) {
-        const chunk = this.recordedSamples.slice(offset, offset + this.chunkSize);
-        await this.sendChunk(chunk);
-        offset += this.chunkSize;
-      }
-    },
-
-	/**
-	* Send the audio chunk to the backend for transcription.
-	* @param {Float32Array} chunk - Audio data chunk.
-	*/
-	async sendChunk(chunk) {
-		try {
-		// Encode the chunk into WAV format
-		const wavBlob = this.encodeWAV(chunk, this.sampleRate);
-		
-		// Create form data for the request
-		const formData = new FormData();
-		formData.append('file', wavBlob, 'audio_chunk.wav');
-
-		// Make the POST request to your backend
-		const response = await apiClient.post(this.transcribeApiEndpoint, formData, {
-			headers: {
-			'Content-Type': 'multipart/form-data', // Ensure multipart form data
-			},
-		});
-
-		// Handle the backend response
-		if (response.status === 200 && response.data.transcription) {
-			const transcription = response.data.transcription;
-			console.log("reply:", response.data.transcription)
-			this.addTranscription(transcription);
-		} else {
-			console.error('Error in transcription response:', response);
-		}
-		} catch (error) {
-		console.error('Error sending audio chunk:', error);
-		}
-	},
-
-    addTranscription(newText) {
-      this.transcriptionBuffer += newText + '\n';
-      if (this.transcriptionBuffer.length > this.maxBufferLength) {
-        this.transcriptionBuffer = this.transcriptionBuffer.slice(
-            -this.maxBufferLength
-        );
-      }
-      this.scrollToBottom();
-
-      const lineCount = this.transcriptionBuffer
-          .split('\n')
-          .filter((line) => line.trim() !== '').length;
-
-      if (lineCount >= 3) {
-        this.debouncedGenerateSummary();
-      }
-    },
-    clearTranscription() {
-      this.transcriptionBuffer = '';
-      this.summaries = [];
-      this.$emit('transcription-cleared');
-      ElMessage.success('Transcription and summaries cleared.');
-    },
-    scrollToBottom() {
-      this.$nextTick(() => {
-        const box = this.$refs.transcriptionBox;
-        if (box) {
-          box.scrollTop = box.scrollHeight;
-        }
-        const box2 = this.$refs.summaryContent;
-        if (box2) {
-          box2.scrollTop = box2.scrollHeight;
-        }
-      });
-    },
-    startLiveRecord() {
-      this.isRecording = !this.isRecording;
-      if (this.isRecording) {
-        ElMessage.success('Live recording started.');
-        // Implement actual recording logic here
-      } else {
-        ElMessage.info('Live recording stopped.');
-        // Implement logic to stop recording here
-      }
-    },
-
-		/**
-		* Encode recorded audio samples into WAV format.
-		* @param {Float32Array} samples - Recorded audio samples.
-		* @param {number} sampleRate - Audio sample rate.
-		* @returns {Blob} - WAV audio blob.
-		*/
-		encodeWAV(samples, sampleRate) {
-			const buffer = new ArrayBuffer(44 + samples.length * 2); // WAV header + samples
-			const view = new DataView(buffer);
-
-			// RIFF chunk descriptor
-			this.writeString(view, 0, 'RIFF');
-			view.setUint32(4, 36 + samples.length * 2, true); // File size - 8 bytes
-			this.writeString(view, 8, 'WAVE');
-
-			// FMT sub-chunk (format of the WAV)
-			this.writeString(view, 12, 'fmt ');
-			view.setUint32(16, 16, true); // Subchunk1Size (16 for PCM)
-			view.setUint16(20, 1, true); // Audio format (1 = PCM)
-			view.setUint16(22, 1, true); // Number of channels (1 = mono)
-			view.setUint32(24, sampleRate, true); // Sample rate
-			view.setUint32(28, sampleRate * 2, true); // Byte rate (SampleRate * NumChannels * BitsPerSample/8)
-			view.setUint16(32, 2, true); // Block align (NumChannels * BitsPerSample/8)
-			view.setUint16(34, 16, true); // Bits per sample (16 bits for PCM)
-
-			// Data sub-chunk (actual audio samples)
-			this.writeString(view, 36, 'data');
-			view.setUint32(40, samples.length * 2, true); // NumSamples * NumChannels * BitsPerSample/8
-
-			// Write the PCM samples
-			let offset = 44;
-			for (let i = 0; i < samples.length; i++, offset += 2) {
-			const s = Math.max(-1, Math.min(1, samples[i])); // Clamp sample values between -1 and 1
-			view.setInt16(offset, s < 0 ? s * 0x8000 : s * 0x7fff, true); // Convert to 16-bit PCM
-			}
-
-			return new Blob([view], { type: 'audio/wav' }); // Create the Blob (WAV file)
-		},
-
-		/**
-		* Helper to write strings into the DataView for WAV header.
-		* @param {DataView} view
-		* @param {number} offset
-		* @param {string} string
-		*/
-		writeString(view, offset, string) {
-			for (let i = 0; i < string.length; i++) {
-			view.setUint8(offset + i, string.charCodeAt(i));
-			}
-		},
-
-
-
-    async generateSummary() {
-      try {
-        let payload = {
-          transcription: this.transcriptionBuffer.trim(),
-          previous_report: null,
-        };
-
-        // Include previous_report if available
-        if (this.summaries.length > 0) {
-          // Get the most recent summary's formatted content as previous_report
-          const previousReport = this.summaries[0].rawContent;
-          payload.previous_report = previousReport;
-        }
-
-        const response = await apiClient.post(this.summaryApiEndpoint, payload, {
-          headers: {
-            'Content-Type': 'application/json',
-          },
-        });
-
-
-        if (
-            response.data &&
-            response.data.message &&
-            response.data.message.content
-        ) {
-          const apiResponse = response.data.message.content;
-          const summaryObj = this.extractSummary(apiResponse);
-          if (summaryObj) {
-            this.addSummary(summaryObj);
-            ElMessage.success('Summary generated successfully.');
-          } else {
-            ElMessage.warning('No summary found in the API response.');
-          }
-        } else {
-          ElMessage.warning('Unexpected API response structure.');
-        }
-      } catch (error) {
-        console.error('Error generating summary:', error);
-        if (error.response) {
-          if (error.response.status === 401) {
-            ElMessage.error('Unauthorized: Please check your API credentials.');
-          } else {
-            ElMessage.error(
-                `Error ${error.response.status}: ${error.response.statusText}`
-            );
-          }
-        } else if (error.request) {
-          ElMessage.error(
-              'No response from the server. Please check your network.'
-          );
-        } else {
-          ElMessage.error(`Request error: ${error.message}`);
-        }
-      }
-    },
-    extractSummary(apiResponse) {
-      try {
-        const start = apiResponse.indexOf('```');
-        if (start === -1) return null;
-
-        const end = apiResponse.indexOf('```', start + 3);
-        if (end === -1) return null;
-
-        let extractedContent = apiResponse.substring(start + 3, end).trim();
-
-        extractedContent = extractedContent
-            .replace(/\\n/g, '')
-            .replace(/\\\\/g, '\\')
-            .replace(/\\"/g, '"');
-        console.log(extractedContent);
-        const jsonObj = JSON.parse(extractedContent);
-        return jsonObj;
-      } catch (error) {
-        console.error('Error extracting and parsing summary:', error);
-        return null;
-      }
-    },
-    addSummary(summaryObj) {
-      const timestamp = new Date().toLocaleString();
-      const formattedContent = this.formatSummary(summaryObj);
-      this.summaries.unshift({timestamp, formattedContent, rawContent: summaryObj});
-      if (this.summaries.length > 10) {
-        this.summaries.pop();
-      }
-    },
-    formatSummary(summaryObj) {
-      try {
-        let htmlContent = '';
-
-        Object.entries(summaryObj).forEach(([key, value]) => {
-          const formattedKey = this.capitalizeFirstLetter(
-              this.convertCamelCase(key)
-          );
-
-          if (typeof value === 'object' && !Array.isArray(value)) {
-            htmlContent += `<h3>${formattedKey}</h3>`;
-            htmlContent += this.formatSummary(value);
-          } else if (Array.isArray(value)) {
-            // Check if the array contains objects
-            if (value.length > 0 && typeof value[0] === 'object') {
-              htmlContent += `<h3>${formattedKey}</h3>`;
-              value.forEach((item) => {
-                htmlContent += `<div class="nested-object">`;
-                htmlContent += this.formatSummary(item);
-                htmlContent += `</div>`;
-              });
-            } else {
-              htmlContent += `<h3>${formattedKey}</h3>`;
-              htmlContent += '<ul>';
-              value.forEach((item) => {
-                htmlContent += `<li>${item}</li>`;
-              });
-              htmlContent += '</ul>';
-            }
-          } else {
-            htmlContent += `<p><strong>${formattedKey}:</strong> ${value}</p>`;
-          }
-        });
-
-        return htmlContent;
-      } catch (error) {
-        console.error('Error formatting summary:', error);
-        return 'Invalid summary format.';
-      }
-    },
-    convertCamelCase(text) {
-      return text
-          .replace(/([A-Z])/g, ' $1')
-          .replace(/_/g, ' ')
-          .trim();
-    },
-    capitalizeFirstLetter(text) {
-      if (!text) return '';
-      return text.charAt(0).toUpperCase() + text.slice(1);
-    },
-  },
-  created() {
-    this.debouncedGenerateSummary = debounce(this.generateSummary, 3000);
-  },
-  mounted() {
-    this.$watch(
-        () => this.summaries,
-        () => {
-          this.$nextTick(() => {
-            Prism.highlightAll();
-          });
-        }
-    );
-
-    // If activeTab is already set when the component mounts, handle it
-    if (this.activeTab) {
-      this.handleActiveTabChange(this.activeTab);
-    }
-  },
-  beforeUnmount() {
-    // Clean up any pending typing effects when the component is destroyed
-    this.cancelTypingFunctions.forEach((cancelFn) => cancelFn());
-
-    // Additional cleanup if necessary
-  },
-};
-</script>
-
-<style scoped>
-/* Reset box-sizing for all elements */
-*,
-*::before,
-*::after {
-  box-sizing: border-box;
-}
-
-.el-container {
-  overflow-x: hidden;
-}
-
-.left-column,
-.right-column {
-  padding: 0 10px;
-}
-
-.transcription-box {
-  position: relative;
-  min-height: 600px;
-  max-height: 600px;
-  background-color: #f9f9f9;
-  border-radius: 4px;
-  scroll-behavior: smooth;
-  overflow-y: auto;
-}
-
-.transcription-content {
-  padding: 20px 20px 20px 30px; /* Added left padding */
-}
-
-.initial-text {
-  position: absolute;
-  top: 50%;
-  left: 50%;
-  transform: translate(-50%, -50%);
-  text-align: center;
-  color: #999;
-  padding: 20px;
-}
-
-.content-box {
-  min-height: 600px;
-  max-height: 600px;
-  padding: 0;
-  background-color: #f9f9f9;
-  border-radius: 4px;
-  overflow-y: auto;
-}
-
-.button-group {
-  display: flex;
-  justify-content: center;
-  gap: 10px;
-  margin-top: 20px;
-}
-
-.icon-group {
-  margin-right: 10px;
-}
-
-.centered-button {
-  display: flex;
-  align-items: center;
-  justify-content: center;
-  text-align: center;
-  padding: 10px;
-  box-sizing: border-box;
-}
-
-.same-width-button {
-  min-width: 180px;
-  max-width: 180px;
-}
-
-.el-carousel {
-  width: 100%;
-}
-
-.el-carousel .el-carousel__item {
-  width: 100%;
-}
-
-.el-carousel__indicators {
-  bottom: 10px;
-}
-
-.summary-item {
-  display: flex;
-  flex-direction: column;
-  align-items: flex-start;
-}
-
-.summary-content {
-  width: 100%;
-  padding: 10px 20px;
-  flex: 1;
-  overflow-y: auto; /* Enable vertical scrolling */
-}
-
-.timestamp-tag {
-  margin-bottom: 10px;
-}
-
-.formatted-summary {
-  width: 100%;
-  font-family: 'Arial', sans-serif;
-  line-height: 1.6;
-}
-
-/* Styling for nested objects within summaries */
-.nested-object {
-  border-left: 2px solid #e0e0e0;
-  padding-left: 10px;
-  margin-bottom: 10px;
-}
-
-.el-col {
-  padding: 0;
-}
-
-.el-row {
-  margin: 0;
-}
-=======
-<template>
-  <el-container>
-    <el-main>
-      <!-- Row: Transcription and Summary Side by Side -->
-      <el-row justify="center" gutter="20" style="margin: 20px 0;">
-        <!-- Left Column: Live Transcription -->
-        <el-col :span="12" class="left-column">
-          <el-card class="box-card">
-            <template #header>
-              <span style="color:#29353C">{{ leftBoxHeader }}</span>
-            </template>
-            <div class="transcription-box" ref="transcriptionBox">
-              <!-- Display live transcription -->
-              <div v-if="transcriptionBuffer" class="transcription-content">
-                <p v-html="formattedTranscription"></p>
-              </div>
-              <div v-else class="initial-text">
-                <p>{{ leftBoxInitial }}</p>
-              </div>
-            </div>
-          </el-card>
-        </el-col>
-
-        <!-- Right Column: Live Summary -->
-        <el-col :span="12" class="right-column">
-          <el-card class="box-card">
-            <template #header>
-              <span style="color:#29353C">{{ rightBoxHeader }}</span>
-            </template>
-            <div class="content-box">
-              <el-carousel
-                  :interval="0"
-                  arrow="never"
-                  indicator-position="outside"
-                  height="600px"
-                  :loop="false"
-                  :trigger="'click'"
-              >
-                <!-- Initial Carousel Item when no summaries are available -->
-                <template v-if="summaries.length === 0">
-                  <el-carousel-item>
-                  <div class="initial-text">
-                    <p>{{ rightBoxInitial }}</p>
-                  </div>
-                </el-carousel-item>
-                </template>
-
-                <!-- Carousel Items for each summary -->
-                <template v-else>
-                <el-carousel-item
-                    v-for="(summary, index) in summaries"
-                      :key="summary.id"
-                    class="summary-item"
-                >
-                    <div class="summary-content" ref="summaryContent">
-                    <el-tag type="info" size="small" class="timestamp-tag">
-                      {{ summary.timestamp }}
-                    </el-tag>
-                    <div
-                        v-html="summary.formattedContent"
-                        class="formatted-summary"
-
-                    ></div>
-                  </div>
-                </el-carousel-item>
-                </template>
-              </el-carousel>
-            </div>
-          </el-card>
-        </el-col>
-      </el-row>
-
-      <!-- Button Group -->
-      <div class="button-group">
-
-        <!-- Upload Recording Button -->
-        <el-button
-            :style="{ color: uploadColor }"
-            class="centered-button same-width-button"
-            @click="uploadRecording"
-        >
-          <el-icon class="icon-group">
-            <UploadIcon/>
-          </el-icon>
-          Upload Recording
-        </el-button>
-
-        <!-- Clear Transcript Button -->
-        <el-button
-            class="centered-button same-width-button"
-            @click="clearTranscription"
-        >
-          Clear Transcript
-        </el-button>
-      </div>
-    </el-main>
-  </el-container>
-</template>
-
-<script>
-import {
-  ElContainer,
-  ElMain,
-  ElRow,
-  ElCol,
-  ElCard,
-  ElButton,
-  ElIcon,
-  ElTag,
-  ElCarousel,
-  ElCarouselItem,
-  ElMessage,
-} from 'element-plus';
-import {Microphone, Upload} from '@element-plus/icons-vue';
-import Prism from 'prismjs';
-import 'prismjs/themes/prism.css';
-import DOMPurify from 'dompurify';
-import apiClient from "@/router/apiClient";
-import {typeWriterMultiple} from '@/methods/utils/typeWriter'; // Ensure this path is correct
-import {tabConfigurations} from '@/config/columnConfig'; // Ensure this path is correct
-
-// Define typingMappings outside the component for reusability
-const typingMappings = [
-  {configPath: ['headers', 'leftBoxHeader'], dataKey: 'leftBoxHeader'},
-  {configPath: ['headers', 'rightBoxHeader'], dataKey: 'rightBoxHeader'},
-  {configPath: ['initials', 'leftBoxInitial'], dataKey: 'leftBoxInitial'},
-  {configPath: ['initials', 'rightBoxInitial'], dataKey: 'rightBoxInitial'},
-];
-
-/**
- * Retrieves a nested property value from an object based on the provided path.
- *
- * @param {Object} obj - The object to traverse.
- * @param {Array} path - An array representing the path to the desired property.
- * @returns {*} - The value of the nested property or undefined if not found.
- */
-function getNestedProperty(obj, path) {
-  return path.reduce((accumulator, key) => {
-    return accumulator && accumulator[key] ? accumulator[key] : undefined;
-  }, obj);
-}
-
-export default {
-  name: 'ColumnLayout',
-  components: {
-    UploadIcon: Upload,
-    ElContainer,
-    ElMain,
-    ElRow,
-    ElCol,
-    ElCard,
-    ElButton,
-    ElIcon,
-    ElTag,
-    ElCarousel,
-    ElCarouselItem,
-  },
-  props: {
-    liveRecordColor: {
-      type: String,
-      default: '#e34660',
-    },
-    uploadColor: {
-      type: String,
-      default: '#5773d9',
-    },
-    transcription: {
-      type: String,
-      default: '',
-    },
-    activeTab: {
-      type: String,
-    },
-  },
-  data() {
-    return {
-      transcriptionBuffer: '',
-      summaries: [],
-      maxBufferLength: 2000,
-      apiEndpoint: 'https://jwong.dev/api/summary',
-      isRecording: false,
-      leftBoxHeader: "Live Transcription",
-      leftBoxInitial: "This is where the live transcriptions will appear...",
-      rightBoxHeader: "Live Summary",
-      rightBoxInitial: "This is where the live summary will appear...",
-      typingSpeed: 11, // Speed for typewriter effect
-      cancelTypingFunctions: [], // Array to hold cancellation functions
-    };
-  },
-  computed: {
-    formattedTranscription() {
-      return this.transcriptionBuffer
-          ? DOMPurify.sanitize(this.transcriptionBuffer.replace(/\n/g, '<br>'))
-          : '';
-    },
-  },
-  watch: {
-    transcription(newVal, oldVal) {
-      if (newVal) {
-        let newText = '';
-        if (!oldVal) {
-          // If there's no old value, consider the entire newVal as new text
-          newText = newVal;
-        } else if (newVal.length > oldVal.length) {
-          // Extract the new text added to the transcription
-          newText = newVal.slice(oldVal.length);
-        } else {
-          // If newVal is shorter or equal, assume transcription was reset
-          newText = newVal;
-        }
-        if (newText.trim()) {
-          this.addTranscription(newText);
-        }
-      }
-    },
-    activeTab(newTab) {
-      this.handleActiveTabChange(newTab);
-    },
-  },
-
-
-  methods: {
-    /**
-     * Handles changes to the activeTab prop.
-     * Initiates typewriter effects for headers and initials based on the newTab configuration.
-     *
-     * @param {String} newTab - The new activeTab value.
-     */
-    handleActiveTabChange(newTab) {
-      // Clear existing typewriter effects
-      this.cancelTypingFunctions.forEach(cancelFn => cancelFn());
-      this.cancelTypingFunctions = [];
-
-      // Get the configuration for the new tab
-      const config = tabConfigurations[newTab];
-
-      if (config) {
-        // Define typing tasks dynamically based on the mapping
-        const typingTasks = typingMappings.map(mapping => {
-          const text = getNestedProperty(config, mapping.configPath);
-          const dataKey = mapping.dataKey;
-
-          // Reset the target data property to empty string
-          this[dataKey] = '';
-
-          return {
-            text: text,
-            typingSpeed: this.typingSpeed,
-            onUpdate: (currentText) => {
-              this[dataKey] = currentText;
-            },
-            onComplete: () => {
-              // Optional: Actions after typing completes for each task
-            },
-          };
-        });
-
-        // Start typewriter effects and store cancellation functions
-        this.cancelTypingFunctions = typeWriterMultiple(typingTasks);
-      } else {
-        console.warn(`No configuration found for activeTab: ${newTab}`);
-      }
-    },
-    addTranscription(newText) {
-      this.transcriptionBuffer += newText + '\n';
-      if (this.transcriptionBuffer.length > this.maxBufferLength) {
-        this.transcriptionBuffer = this.transcriptionBuffer.slice(
-            -this.maxBufferLength
-        );
-      }
-      this.scrollToBottom();
-
-      const lineCount = this.transcriptionBuffer
-          .split('\n')
-          .filter((line) => line.trim() !== '').length;
-
-      if (lineCount >= 3) {
-        this.generateSummary()
-      }
-    },
-    clearTranscription() {
-      this.transcriptionBuffer = '';
-      this.summaries = [];
-      this.$emit('transcription-cleared');
-      ElMessage.success('Transcription and summaries cleared.');
-    },
-    scrollToBottom() {
-      this.$nextTick(() => {
-        const box = this.$refs.transcriptionBox;
-        if (box) {
-          box.scrollTop = box.scrollHeight;
-        }
-        const box2 = this.$refs.summaryContent;
-        if (box2) {
-          box2.scrollTop = box2.scrollHeight;
-        }
-      });
-    },
-    startLiveRecord() {
-      this.isRecording = !this.isRecording;
-      if (this.isRecording) {
-        ElMessage.success('Live recording started.');
-        // Implement actual recording logic here
-      } else {
-        ElMessage.info('Live recording stopped.');
-        // Implement logic to stop recording here
-      }
-    },
-    uploadRecording() {
-      ElMessage.info('Upload functionality not implemented yet.');
-      // Implement actual upload logic here
-    },
-    async generateSummary() {
-      try {
-        let payload = {
-          transcription: this.transcriptionBuffer.trim(),
-          previous_report: null,
-        };
-
-        // Include previous_report if available
-        if (this.summaries.length > 0) {
-          // Get the most recent summary's formatted content as previous_report
-          const previousReport = this.summaries[0].rawContent;
-          payload.previous_report = previousReport;
-        }
-
-        const response = await apiClient.post(this.apiEndpoint, payload, {
-          headers: {
-            'Content-Type': 'application/json',
-          },
-        });
-
-
-        if (
-            response.data &&
-            response.data.message &&
-            response.data.message.content
-        ) {
-          const apiResponse = response.data.message.content;
-          const summaryObj = this.extractSummary(apiResponse);
-          if (summaryObj) {
-            this.addSummary(summaryObj);
-            ElMessage.success('Summary generated successfully.');
-          } else {
-            ElMessage.warning('No summary found in the API response.');
-          }
-        } else {
-          ElMessage.warning('Unexpected API response structure.');
-        }
-      } catch (error) {
-        console.error('Error generating summary:', error);
-        if (error.response) {
-          if (error.response.status === 401) {
-            ElMessage.error('Unauthorized: Please check your API credentials.');
-          } else {
-            ElMessage.error(
-                `Error ${error.response.status}: ${error.response.statusText}`
-            );
-          }
-        } else if (error.request) {
-          ElMessage.error(
-              'No response from the server. Please check your network.'
-          );
-        } else {
-          ElMessage.error(`Request error: ${error.message}`);
-        }
-      }
-    },
-    extractSummary(apiResponse) {
-      try {
-        const start = apiResponse.indexOf('```');
-        if (start === -1) return null;
-
-        const end = apiResponse.indexOf('```', start + 3);
-        if (end === -1) return null;
-
-        let extractedContent = apiResponse.substring(start + 3, end).trim();
-
-        extractedContent = extractedContent
-            .replace(/\\n/g, '')
-            .replace(/\\\\/g, '\\')
-            .replace(/\\"/g, '"');
-        console.log(extractedContent);
-        const jsonObj = JSON.parse(extractedContent);
-        return jsonObj;
-      } catch (error) {
-        console.error('Error extracting and parsing summary:', error);
-        return null;
-      }
-    },
-    addSummary(summaryObj) {
-      const timestamp = new Date().toLocaleString();
-      const formattedContent = this.formatSummary(summaryObj);
-
-      // Generate a unique ID for each summary
-      const uniqueId = `${Date.now()}-${Math.random().toString(36).substr(2, 9)}`;
-
-      this.summaries.unshift({
-        id: uniqueId, // Add unique ID
-        timestamp,
-        formattedContent,
-        rawContent: summaryObj
-      });
-      console.log(`Summary added. Total summaries: ${this.summaries.length}`);
-      if (this.summaries.length > 10) {
-        this.summaries.pop();
-        console.log(`Summary removed. Total summaries: ${this.summaries.length}`);
-      }
-    },
-    formatSummary(summaryObj) {
-      try {
-        let htmlContent = '';
-
-        Object.entries(summaryObj).forEach(([key, value]) => {
-          const formattedKey = this.capitalizeFirstLetter(
-              this.convertCamelCase(key)
-          );
-
-          if (typeof value === 'object' && !Array.isArray(value)) {
-            htmlContent += `<h3>${formattedKey}</h3>`;
-            htmlContent += this.formatSummary(value);
-          } else if (Array.isArray(value)) {
-            // Check if the array contains objects
-            if (value.length > 0 && typeof value[0] === 'object') {
-              htmlContent += `<h3>${formattedKey}</h3>`;
-              value.forEach((item) => {
-                htmlContent += `<div class="nested-object">`;
-                htmlContent += this.formatSummary(item);
-                htmlContent += `</div>`;
-              });
-            } else {
-              htmlContent += `<h3>${formattedKey}</h3>`;
-              htmlContent += '<ul>';
-              value.forEach((item) => {
-                htmlContent += `<li>${item}</li>`;
-              });
-              htmlContent += '</ul>';
-            }
-          } else {
-            htmlContent += `<p><strong>${formattedKey}:</strong> ${value}</p>`;
-          }
-        });
-
-        return htmlContent;
-      } catch (error) {
-        console.error('Error formatting summary:', error);
-        return 'Invalid summary format.';
-      }
-    },
-    convertCamelCase(text) {
-      return text
-          .replace(/([A-Z])/g, ' $1')
-          .replace(/_/g, ' ')
-          .trim();
-    },
-    capitalizeFirstLetter(text) {
-      if (!text) return '';
-      return text.charAt(0).toUpperCase() + text.slice(1);
-    },
-  },
-  mounted() {
-    this.$watch(
-        () => this.summaries,
-        () => {
-          this.$nextTick(() => {
-            Prism.highlightAll();
-          });
-        }
-    );
-
-    // If activeTab is already set when the component mounts, handle it
-    if (this.activeTab) {
-      this.handleActiveTabChange(this.activeTab);
-    }
-  },
-  beforeUnmount() {
-    // Clean up any pending typing effects when the component is destroyed
-    this.cancelTypingFunctions.forEach((cancelFn) => cancelFn());
-
-    // Additional cleanup if necessary
-  },
-};
-</script>
-
-<style scoped>
-/* Reset box-sizing for all elements */
-*,
-*::before,
-*::after {
-  box-sizing: border-box;
-}
-
-.el-container {
-  overflow-x: hidden;
-}
-
-.left-column,
-.right-column {
-  padding: 0 10px;
-}
-
-.transcription-box {
-  position: relative;
-  min-height: 600px;
-  max-height: 600px;
-  background-color: #f9f9f9;
-  border-radius: 4px;
-  scroll-behavior: smooth;
-  overflow-y: auto;
-}
-
-.transcription-content {
-  padding: 20px 20px 20px 30px; /* Added left padding */
-}
-
-.initial-text {
-  position: absolute;
-  top: 50%;
-  left: 50%;
-  transform: translate(-50%, -50%);
-  text-align: center;
-  color: #999;
-  padding: 20px;
-}
-
-.content-box {
-  min-height: 600px;
-  max-height: 600px;
-  padding: 0;
-  background-color: #f9f9f9;
-  border-radius: 4px;
-  overflow-y: auto;
-}
-
-.button-group {
-  display: flex;
-  justify-content: center;
-  gap: 10px;
-  margin-top: 20px;
-}
-
-.icon-group {
-  margin-right: 10px;
-}
-
-.centered-button {
-  display: flex;
-  align-items: center;
-  justify-content: center;
-  text-align: center;
-  padding: 10px;
-  box-sizing: border-box;
-}
-
-.same-width-button {
-  min-width: 180px;
-  max-width: 180px;
-}
-
-.el-carousel {
-  width: 100%;
-}
-
-.el-carousel .el-carousel__item {
-  width: 100%;
-}
-
-.el-carousel__indicators {
-  bottom: 10px;
-}
-
-.summary-item {
-  display: flex;
-  flex-direction: column;
-  align-items: flex-start;
-}
-
-.summary-content {
-  width: 100%;
-  padding: 10px 20px;
-  flex: 1;
-  overflow-y: auto; /* Enable vertical scrolling */
-}
-
-.timestamp-tag {
-  margin-bottom: 10px;
-}
-
-.formatted-summary {
-  width: 100%;
-  font-family: 'Arial', sans-serif;
-  line-height: 1.6;
-}
-
-/* Styling for nested objects within summaries */
-.nested-object {
-  border-left: 2px solid #e0e0e0;
-  padding-left: 10px;
-  margin-bottom: 10px;
-}
-
-.el-col {
-  padding: 0;
-}
-
-.el-row {
-  margin: 0;
-}
->>>>>>> e1d012e3
+<template>
+  <el-container>
+    <el-main>
+      <!-- Row: Transcription and Summary Side by Side -->
+      <el-row justify="center" gutter="20" style="margin: 20px 0;">
+        <!-- Left Column: Live Transcription -->
+        <el-col :span="12" class="left-column">
+          <el-card class="box-card">
+            <template #header>
+              <span style="color:#29353C">{{ leftBoxHeader }}</span>
+            </template>
+            <div class="transcription-box" ref="transcriptionBox">
+              <!-- Display live transcription -->
+              <div v-if="transcriptionBuffer" class="transcription-content">
+                <p v-html="formattedTranscription"></p>
+              </div>
+              <div v-else class="initial-text">
+                <p>{{ leftBoxInitial }}</p>
+              </div>
+            </div>
+          </el-card>
+        </el-col>
+
+        <!-- Right Column: Live Summary -->
+        <el-col :span="12" class="right-column">
+          <el-card class="box-card">
+            <template #header>
+              <span style="color:#29353C">{{ rightBoxHeader }}</span>
+            </template>
+            <div class="content-box">
+              <el-carousel
+                  :interval="0"
+                  arrow="never"
+                  indicator-position="outside"
+                  height="600px"
+                  :loop="false"
+                  :trigger="'click'"
+              >
+                <!-- Initial Carousel Item when no summaries are available -->
+                <template v-if="summaries.length === 0">
+                  <el-carousel-item>
+                  <div class="initial-text">
+                    <p>{{ rightBoxInitial }}</p>
+                  </div>
+                </el-carousel-item>
+                </template>
+
+                <!-- Carousel Items for each summary -->
+                <template v-else>
+                <el-carousel-item
+                    v-for="(summary, index) in summaries"
+                      :key="summary.id"
+                    class="summary-item"
+                >
+                    <div class="summary-content" ref="summaryContent">
+                    <el-tag type="info" size="small" class="timestamp-tag">
+                      {{ summary.timestamp }}
+                    </el-tag>
+                    <div
+                        v-html="summary.formattedContent"
+                        class="formatted-summary"
+
+                    ></div>
+                  </div>
+                </el-carousel-item>
+                </template>
+              </el-carousel>
+            </div>
+          </el-card>
+        </el-col>
+      </el-row>
+
+      <!-- Button Group -->
+      <div class="button-group">
+
+        <!-- Upload Recording Button -->
+        <el-button
+            :style="{ color: uploadColor }"
+            class="centered-button same-width-button"
+            @click="uploadRecording"
+        >
+          <el-icon class="icon-group">
+            <UploadIcon/>
+          </el-icon>
+          Upload Recording
+        </el-button>
+
+        <!-- Clear Transcript Button -->
+        <el-button
+            class="centered-button same-width-button"
+            @click="clearTranscription"
+        >
+          Clear Transcript
+        </el-button>
+      </div>
+
+      <!-- Hidden File Input -->
+      <input
+        ref="audioFileInput"
+        type="file"
+        accept="audio/*"
+        style="display: none;"
+        @change="handleFileUpload"
+      />
+    </el-main>
+  </el-container>
+</template>
+
+<script>
+import {
+  ElContainer,
+  ElMain,
+  ElRow,
+  ElCol,
+  ElCard,
+  ElButton,
+  ElIcon,
+  ElTag,
+  ElCarousel,
+  ElCarouselItem,
+  ElMessage,
+} from 'element-plus';
+import {Microphone, Upload} from '@element-plus/icons-vue';
+import Prism from 'prismjs';
+import 'prismjs/themes/prism.css';
+import DOMPurify from 'dompurify';
+import apiClient from "@/router/apiClient";
+import {typeWriterMultiple} from '@/methods/utils/typeWriter'; // Ensure this path is correct
+import {tabConfigurations} from '@/config/columnConfig'; // Ensure this path is correct
+
+// Define typingMappings outside the component for reusability
+const typingMappings = [
+  {configPath: ['headers', 'leftBoxHeader'], dataKey: 'leftBoxHeader'},
+  {configPath: ['headers', 'rightBoxHeader'], dataKey: 'rightBoxHeader'},
+  {configPath: ['initials', 'leftBoxInitial'], dataKey: 'leftBoxInitial'},
+  {configPath: ['initials', 'rightBoxInitial'], dataKey: 'rightBoxInitial'},
+];
+
+/**
+ * Retrieves a nested property value from an object based on the provided path.
+ *
+ * @param {Object} obj - The object to traverse.
+ * @param {Array} path - An array representing the path to the desired property.
+ * @returns {*} - The value of the nested property or undefined if not found.
+ */
+function getNestedProperty(obj, path) {
+  return path.reduce((accumulator, key) => {
+    return accumulator && accumulator[key] ? accumulator[key] : undefined;
+  }, obj);
+}
+
+export default {
+  name: 'ColumnLayout',
+  components: {
+    UploadIcon: Upload,
+    ElContainer,
+    ElMain,
+    ElRow,
+    ElCol,
+    ElCard,
+    ElButton,
+    ElIcon,
+    ElTag,
+    ElCarousel,
+    ElCarouselItem,
+  },
+  props: {
+    liveRecordColor: {
+      type: String,
+      default: '#e34660',
+    },
+    uploadColor: {
+      type: String,
+      default: '#5773d9',
+    },
+    transcription: {
+      type: String,
+      default: '',
+    },
+    activeTab: {
+      type: String,
+    },
+  },
+  data() {
+    return {
+      transcriptionBuffer: '',
+      summaries: [],
+      maxBufferLength: 2000,
+      summaryApiEndpoint: '/summary',
+      isRecording: false,
+      leftBoxHeader: "Live Transcription",
+      leftBoxInitial: "This is where the live transcriptions will appear...",
+      rightBoxHeader: "Live Summary",
+      rightBoxInitial: "This is where the live summary will appear...",
+      typingSpeed: 11, // Speed for typewriter effect
+      cancelTypingFunctions: [], // Array to hold cancellation functions
+    };
+  },
+  computed: {
+    formattedTranscription() {
+      return this.transcriptionBuffer
+          ? DOMPurify.sanitize(this.transcriptionBuffer.replace(/\n/g, '<br>'))
+          : '';
+    },
+  },
+  watch: {
+    transcription(newVal, oldVal) {
+      if (newVal) {
+        let newText = '';
+        if (!oldVal) {
+          // If there's no old value, consider the entire newVal as new text
+          newText = newVal;
+        } else if (newVal.length > oldVal.length) {
+          // Extract the new text added to the transcription
+          newText = newVal.slice(oldVal.length);
+        } else {
+          // If newVal is shorter or equal, assume transcription was reset
+          newText = newVal;
+        }
+        if (newText.trim()) {
+          this.addTranscription(newText);
+        }
+      }
+    },
+    activeTab(newTab) {
+      this.handleActiveTabChange(newTab);
+    },
+  },
+
+
+  methods: {
+    /**
+     * Handles changes to the activeTab prop.
+     * Initiates typewriter effects for headers and initials based on the newTab configuration.
+     *
+     * @param {String} newTab - The new activeTab value.
+     */
+    handleActiveTabChange(newTab) {
+      // Clear existing typewriter effects
+      this.cancelTypingFunctions.forEach(cancelFn => cancelFn());
+      this.cancelTypingFunctions = [];
+
+      // Get the configuration for the new tab
+      const config = tabConfigurations[newTab];
+
+      if (config) {
+        // Define typing tasks dynamically based on the mapping
+        const typingTasks = typingMappings.map(mapping => {
+          const text = getNestedProperty(config, mapping.configPath);
+          const dataKey = mapping.dataKey;
+
+          // Reset the target data property to empty string
+          this[dataKey] = '';
+
+          return {
+            text: text,
+            typingSpeed: this.typingSpeed,
+            onUpdate: (currentText) => {
+              this[dataKey] = currentText;
+            },
+            onComplete: () => {
+              // Optional: Actions after typing completes for each task
+            },
+          };
+        });
+
+        // Start typewriter effects and store cancellation functions
+        this.cancelTypingFunctions = typeWriterMultiple(typingTasks);
+      } else {
+        console.warn(`No configuration found for activeTab: ${newTab}`);
+      }
+    },
+    /**
+     * Open the file selection dialog to upload audio.
+     */
+    uploadRecording() {
+      this.$refs.audioFileInput.click();
+    },
+
+    /**
+     * Handle the uploaded audio file.
+     */
+    async handleFileUpload(event) {
+      const file = event.target.files[0];
+      if (file) {
+        await this.processAudioFile(file);
+      }
+    },
+
+    /**
+     * Process the uploaded audio file, chunking and sending it to the backend.
+     * @param {File} file - Uploaded audio file.
+     */
+    async processAudioFile(file) {
+      const arrayBuffer = await file.arrayBuffer();
+      this.audioContext = new (window.AudioContext || window.webkitAudioContext)();
+
+      const audioBuffer = await this.audioContext.decodeAudioData(arrayBuffer);
+      this.sampleRate = audioBuffer.sampleRate;
+
+      this.recordedSamples = Array.from(audioBuffer.getChannelData(0)); // Assume mono audio
+      this.chunkAndSendAudio();
+    },
+
+    /**
+     * Split the audio into chunks and send each chunk to the backend.
+     */
+    async chunkAndSendAudio() {
+      let offset = 0;
+
+      while (offset < this.recordedSamples.length) {
+        const chunk = this.recordedSamples.slice(offset, offset + this.chunkSize);
+        await this.sendChunk(chunk);
+        offset += this.chunkSize;
+      }
+    },
+
+	/**
+	* Send the audio chunk to the backend for transcription.
+	* @param {Float32Array} chunk - Audio data chunk.
+	*/
+	async sendChunk(chunk) {
+		try {
+		// Encode the chunk into WAV format
+		const wavBlob = this.encodeWAV(chunk, this.sampleRate);
+
+		// Create form data for the request
+		const formData = new FormData();
+		formData.append('file', wavBlob, 'audio_chunk.wav');
+
+		// Make the POST request to your backend
+		const response = await apiClient.post(this.transcribeApiEndpoint, formData, {
+			headers: {
+			'Content-Type': 'multipart/form-data', // Ensure multipart form data
+			},
+		});
+
+		// Handle the backend response
+		if (response.status === 200 && response.data.transcription) {
+			const transcription = response.data.transcription;
+			console.log("reply:", response.data.transcription)
+			this.addTranscription(transcription);
+		} else {
+			console.error('Error in transcription response:', response);
+		}
+		} catch (error) {
+		console.error('Error sending audio chunk:', error);
+		}
+	},
+
+    addTranscription(newText) {
+      this.transcriptionBuffer += newText + '\n';
+      if (this.transcriptionBuffer.length > this.maxBufferLength) {
+        this.transcriptionBuffer = this.transcriptionBuffer.slice(
+            -this.maxBufferLength
+        );
+      }
+      this.scrollToBottom();
+
+      const lineCount = this.transcriptionBuffer
+          .split('\n')
+          .filter((line) => line.trim() !== '').length;
+
+      if (lineCount >= 3) {
+        this.generateSummary()
+      }
+    },
+    clearTranscription() {
+      this.transcriptionBuffer = '';
+      this.summaries = [];
+      this.$emit('transcription-cleared');
+      ElMessage.success('Transcription and summaries cleared.');
+    },
+    scrollToBottom() {
+      this.$nextTick(() => {
+        const box = this.$refs.transcriptionBox;
+        if (box) {
+          box.scrollTop = box.scrollHeight;
+        }
+        const box2 = this.$refs.summaryContent;
+        if (box2) {
+          box2.scrollTop = box2.scrollHeight;
+        }
+      });
+    },
+    startLiveRecord() {
+      this.isRecording = !this.isRecording;
+      if (this.isRecording) {
+        ElMessage.success('Live recording started.');
+        // Implement actual recording logic here
+      } else {
+        ElMessage.info('Live recording stopped.');
+        // Implement logic to stop recording here
+      }
+    },
+
+		/**
+		* Encode recorded audio samples into WAV format.
+		* @param {Float32Array} samples - Recorded audio samples.
+		* @param {number} sampleRate - Audio sample rate.
+		* @returns {Blob} - WAV audio blob.
+		*/
+		encodeWAV(samples, sampleRate) {
+			const buffer = new ArrayBuffer(44 + samples.length * 2); // WAV header + samples
+			const view = new DataView(buffer);
+
+			// RIFF chunk descriptor
+			this.writeString(view, 0, 'RIFF');
+			view.setUint32(4, 36 + samples.length * 2, true); // File size - 8 bytes
+			this.writeString(view, 8, 'WAVE');
+
+			// FMT sub-chunk (format of the WAV)
+			this.writeString(view, 12, 'fmt ');
+			view.setUint32(16, 16, true); // Subchunk1Size (16 for PCM)
+			view.setUint16(20, 1, true); // Audio format (1 = PCM)
+			view.setUint16(22, 1, true); // Number of channels (1 = mono)
+			view.setUint32(24, sampleRate, true); // Sample rate
+			view.setUint32(28, sampleRate * 2, true); // Byte rate (SampleRate * NumChannels * BitsPerSample/8)
+			view.setUint16(32, 2, true); // Block align (NumChannels * BitsPerSample/8)
+			view.setUint16(34, 16, true); // Bits per sample (16 bits for PCM)
+
+			// Data sub-chunk (actual audio samples)
+			this.writeString(view, 36, 'data');
+			view.setUint32(40, samples.length * 2, true); // NumSamples * NumChannels * BitsPerSample/8
+
+			// Write the PCM samples
+			let offset = 44;
+			for (let i = 0; i < samples.length; i++, offset += 2) {
+			const s = Math.max(-1, Math.min(1, samples[i])); // Clamp sample values between -1 and 1
+			view.setInt16(offset, s < 0 ? s * 0x8000 : s * 0x7fff, true); // Convert to 16-bit PCM
+			}
+
+			return new Blob([view], { type: 'audio/wav' }); // Create the Blob (WAV file)
+		},
+
+		/**
+		* Helper to write strings into the DataView for WAV header.
+		* @param {DataView} view
+		* @param {number} offset
+		* @param {string} string
+		*/
+		writeString(view, offset, string) {
+			for (let i = 0; i < string.length; i++) {
+			view.setUint8(offset + i, string.charCodeAt(i));
+			}
+		},
+
+
+
+    async generateSummary() {
+      try {
+        let payload = {
+          transcription: this.transcriptionBuffer.trim(),
+          previous_report: null,
+        };
+
+        // Include previous_report if available
+        if (this.summaries.length > 0) {
+          // Get the most recent summary's formatted content as previous_report
+          const previousReport = this.summaries[0].rawContent;
+          payload.previous_report = previousReport;
+        }
+
+        const response = await apiClient.post(this.summaryApiEndpoint, payload, {
+          headers: {
+            'Content-Type': 'application/json',
+          },
+        });
+
+
+        if (
+            response.data &&
+            response.data.message &&
+            response.data.message.content
+        ) {
+          const apiResponse = response.data.message.content;
+          const summaryObj = this.extractSummary(apiResponse);
+          if (summaryObj) {
+            this.addSummary(summaryObj);
+            ElMessage.success('Summary generated successfully.');
+          } else {
+            ElMessage.warning('No summary found in the API response.');
+          }
+        } else {
+          ElMessage.warning('Unexpected API response structure.');
+        }
+      } catch (error) {
+        console.error('Error generating summary:', error);
+        if (error.response) {
+          if (error.response.status === 401) {
+            ElMessage.error('Unauthorized: Please check your API credentials.');
+          } else {
+            ElMessage.error(
+                `Error ${error.response.status}: ${error.response.statusText}`
+            );
+          }
+        } else if (error.request) {
+          ElMessage.error(
+              'No response from the server. Please check your network.'
+          );
+        } else {
+          ElMessage.error(`Request error: ${error.message}`);
+        }
+      }
+    },
+    extractSummary(apiResponse) {
+      try {
+        const start = apiResponse.indexOf('```');
+        if (start === -1) return null;
+
+        const end = apiResponse.indexOf('```', start + 3);
+        if (end === -1) return null;
+
+        let extractedContent = apiResponse.substring(start + 3, end).trim();
+
+        extractedContent = extractedContent
+            .replace(/\\n/g, '')
+            .replace(/\\\\/g, '\\')
+            .replace(/\\"/g, '"');
+        console.log(extractedContent);
+        const jsonObj = JSON.parse(extractedContent);
+        return jsonObj;
+      } catch (error) {
+        console.error('Error extracting and parsing summary:', error);
+        return null;
+      }
+    },
+    addSummary(summaryObj) {
+      const timestamp = new Date().toLocaleString();
+      const formattedContent = this.formatSummary(summaryObj);
+
+      // Generate a unique ID for each summary
+      const uniqueId = `${Date.now()}-${Math.random().toString(36).substr(2, 9)}`;
+
+      this.summaries.unshift({
+        id: uniqueId, // Add unique ID
+        timestamp,
+        formattedContent,
+        rawContent: summaryObj
+      });
+      console.log(`Summary added. Total summaries: ${this.summaries.length}`);
+      if (this.summaries.length > 10) {
+        this.summaries.pop();
+        console.log(`Summary removed. Total summaries: ${this.summaries.length}`);
+      }
+    },
+    formatSummary(summaryObj) {
+      try {
+        let htmlContent = '';
+
+        Object.entries(summaryObj).forEach(([key, value]) => {
+          const formattedKey = this.capitalizeFirstLetter(
+              this.convertCamelCase(key)
+          );
+
+          if (typeof value === 'object' && !Array.isArray(value)) {
+            htmlContent += `<h3>${formattedKey}</h3>`;
+            htmlContent += this.formatSummary(value);
+          } else if (Array.isArray(value)) {
+            // Check if the array contains objects
+            if (value.length > 0 && typeof value[0] === 'object') {
+              htmlContent += `<h3>${formattedKey}</h3>`;
+              value.forEach((item) => {
+                htmlContent += `<div class="nested-object">`;
+                htmlContent += this.formatSummary(item);
+                htmlContent += `</div>`;
+              });
+            } else {
+              htmlContent += `<h3>${formattedKey}</h3>`;
+              htmlContent += '<ul>';
+              value.forEach((item) => {
+                htmlContent += `<li>${item}</li>`;
+              });
+              htmlContent += '</ul>';
+            }
+          } else {
+            htmlContent += `<p><strong>${formattedKey}:</strong> ${value}</p>`;
+          }
+        });
+
+        return htmlContent;
+      } catch (error) {
+        console.error('Error formatting summary:', error);
+        return 'Invalid summary format.';
+      }
+    },
+    convertCamelCase(text) {
+      return text
+          .replace(/([A-Z])/g, ' $1')
+          .replace(/_/g, ' ')
+          .trim();
+    },
+    capitalizeFirstLetter(text) {
+      if (!text) return '';
+      return text.charAt(0).toUpperCase() + text.slice(1);
+    },
+  },
+  mounted() {
+    this.$watch(
+        () => this.summaries,
+        () => {
+          this.$nextTick(() => {
+            Prism.highlightAll();
+          });
+        }
+    );
+
+    // If activeTab is already set when the component mounts, handle it
+    if (this.activeTab) {
+      this.handleActiveTabChange(this.activeTab);
+    }
+  },
+  beforeUnmount() {
+    // Clean up any pending typing effects when the component is destroyed
+    this.cancelTypingFunctions.forEach((cancelFn) => cancelFn());
+
+    // Additional cleanup if necessary
+  },
+};
+</script>
+
+<style scoped>
+/* Reset box-sizing for all elements */
+*,
+*::before,
+*::after {
+  box-sizing: border-box;
+}
+
+.el-container {
+  overflow-x: hidden;
+}
+
+.left-column,
+.right-column {
+  padding: 0 10px;
+}
+
+.transcription-box {
+  position: relative;
+  min-height: 600px;
+  max-height: 600px;
+  background-color: #f9f9f9;
+  border-radius: 4px;
+  scroll-behavior: smooth;
+  overflow-y: auto;
+}
+
+.transcription-content {
+  padding: 20px 20px 20px 30px; /* Added left padding */
+}
+
+.initial-text {
+  position: absolute;
+  top: 50%;
+  left: 50%;
+  transform: translate(-50%, -50%);
+  text-align: center;
+  color: #999;
+  padding: 20px;
+}
+
+.content-box {
+  min-height: 600px;
+  max-height: 600px;
+  padding: 0;
+  background-color: #f9f9f9;
+  border-radius: 4px;
+  overflow-y: auto;
+}
+
+.button-group {
+  display: flex;
+  justify-content: center;
+  gap: 10px;
+  margin-top: 20px;
+}
+
+.icon-group {
+  margin-right: 10px;
+}
+
+.centered-button {
+  display: flex;
+  align-items: center;
+  justify-content: center;
+  text-align: center;
+  padding: 10px;
+  box-sizing: border-box;
+}
+
+.same-width-button {
+  min-width: 180px;
+  max-width: 180px;
+}
+
+.el-carousel {
+  width: 100%;
+}
+
+.el-carousel .el-carousel__item {
+  width: 100%;
+}
+
+.el-carousel__indicators {
+  bottom: 10px;
+}
+
+.summary-item {
+  display: flex;
+  flex-direction: column;
+  align-items: flex-start;
+}
+
+.summary-content {
+  width: 100%;
+  padding: 10px 20px;
+  flex: 1;
+  overflow-y: auto; /* Enable vertical scrolling */
+}
+
+.timestamp-tag {
+  margin-bottom: 10px;
+}
+
+.formatted-summary {
+  width: 100%;
+  font-family: 'Arial', sans-serif;
+  line-height: 1.6;
+}
+
+/* Styling for nested objects within summaries */
+.nested-object {
+  border-left: 2px solid #e0e0e0;
+  padding-left: 10px;
+  margin-bottom: 10px;
+}
+
+.el-col {
+  padding: 0;
+}
+
+.el-row {
+  margin: 0;
+}
 </style>