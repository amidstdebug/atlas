--- conflicted
+++ resolved
@@ -8,25 +8,14 @@
 
 echo "Creating the llm model..."
 # Create the model
-<<<<<<< HEAD
 ollama pull qwen2.5
 ollama run qwen2.5
 # ollama pull llama3.1:7b
 # ollama run llama3.1:7b
-=======
-# ollama create atlas_llm -f ./ollama_serve/Modelfile_atlas
-#ollama pull qwen2.5
-#ollama run qwen2.5
 #ollama pull deepseek-r1:7b
 #ollama run deepseek-r1:7b
-ollama pull hf.co/bartowski/DeepSeek-R1-Distill-Qwen-7B-GGUF:IQ4_XS
-
-ollama run hf.co/bartowski/DeepSeek-R1-Distill-Qwen-7B-GGUF:IQ4_XS
-
-
-# ollama pull llama3.1
-# ollama run llama3.1
->>>>>>> 1bbf7bcb
+# ollama pull hf.co/bartowski/DeepSeek-R1-Distill-Qwen-7B-GGUF:IQ4_XS
+# ollama run hf.co/bartowski/DeepSeek-R1-Distill-Qwen-7B-GGUF:IQ4_XS
 
 # Wait for background jobs (i.e., ollama serve) to keep the container alive
 wait