<template>
<<<<<<< HEAD
  <div class="font-[Inter] text-white bg-stone-950 h-screen w-screen flex flex-row items-center justify-center gap-4">
      <div class="flex flex-row gap-4 relative">
          <div class="flex flex-col gap-4">
              <div class="flex flex-col items-center justify-center border-2 border-stone-800 bg-black p-6 rounded-2xl">
                  <!-- Connection status -->
                  <div v-if="error" class="text-red-500 text-xs">{{ error }}</div>
                  <!-- Debug status -->
                  <div class="text-xs text-gray-400">WebSocket: {{ isConnected ? "Connected" : "Disconnected" }}</div>
                  <!-- Waveform container -->
                  <div class="h-24 flex items-center justify-center gap-1">
                      <div
                          v-for="(bar, index) in waveformBars"
                          :key="index"
                          class="w-1 bg-white rounded-full transition-all duration-150"
                          :style="{ height: `${bar}px` }"
                      ></div>
                  </div>
                  <div class="flex flex-row justify-center items-center gap-2">
                      <!-- Reset button -->
                      <button
                          @click="resetRecording"
                          class="p-3 rounded-full transition-all duration-300 aspect-square flex items-center justify-center bg-white/10 hover:bg-white/20"
                      >
                          <Icon name="tabler:trash-x-filled" class="h-4 w-4" />
                      </button>
                      <!-- Microphone button -->
                      <button
                          @click="toggleRecording"
                          class="p-3 rounded-full transition-all duration-300 aspect-square flex items-center justify-center"
                          :class="isRecording ? 'bg-red-500 hover:bg-red-600' : 'bg-white/10 hover:bg-white/20'"
                      >
                          <Icon name="tabler:microphone-filled" class="h-4 w-4" />
                      </button>
                      <!-- Minutes button - disabled during recording -->
                      <button
                          @click="generateMinutes"
                          class="p-3 rounded-full transition-all duration-300 aspect-square flex items-center justify-center"
                          :class="[
                            showMinutes ? 'bg-blue-500 hover:bg-blue-600' : 'bg-white/10 hover:bg-white/20',
                            isRecording ? 'opacity-50 cursor-not-allowed' : ''
                          ]"
                          :disabled="isRecording"
                      >
                          <Icon name="tabler:pencil-bolt" class="h-4 w-4" />
                      </button>
                  </div>
              </div>
              <!-- Transcription/Diarization Area -->
              <div class="border-2 border-stone-800 bg-black p-6 rounded-2xl" v-if="segments.length > 0">
                  <TranscriptBox :segments="segments" class="max-h-60 min-w-64 max-w-2xl pe-4" />
              </div>
          </div>
          
          <!-- Minutes Area -->
          <div 
              v-if="showMinutes" 
              class="border-2 border-stone-800 bg-black p-6 rounded-2xl min-w-64 max-w-xl"
          >
              <div class="flex flex-col h-full">
                  <div class="flex justify-between items-center mb-2">
                      <h2 class="text-lg font-semibold">Meeting Minutes</h2>
                      <button 
                          v-if="!isMinutesLoading && segments.length > 0" 
                          @click="regenerateMinutes"
                          class="text-xs px-2 py-1 rounded bg-blue-600 hover:bg-blue-700 text-white"
                      >
                          Regenerate
                      </button>
                  </div>
                  
                  <!-- Status display -->
                  <div class="text-xs text-gray-400 mb-2">{{ currentStatus }}</div>
                  
                  <!-- Error display -->
                  <div v-if="minutesError" class="text-red-500 text-sm mb-2">{{ minutesError }}</div>
                  
                  <!-- Progress bar when loading -->
                  <div v-if="isMinutesLoading" class="mb-4">
                      <div class="h-2 w-full bg-gray-700 rounded-full overflow-hidden">
                          <div 
                              class="h-full bg-blue-500 transition-all duration-300"
                              :style="{ width: `${progressPercentage}%` }"
                          ></div>
                      </div>
                  </div>
                  
                  <!-- Minutes sections -->
                  <div class="overflow-y-auto max-h-96 pr-2 space-y-4">
                      <div v-if="minutesSections.length === 0 && !isMinutesLoading" class="text-center text-gray-400 py-8">
                          No minutes available yet. Keep talking to generate content.
                      </div>
                      
                      <div 
                          v-for="section in minutesSections" 
                          :key="section.id"
                          class="border border-stone-800 rounded-lg p-4 bg-stone-900"
                      >
                          <div class="flex justify-between items-start mb-2">
                              <h3 class="font-medium">{{ section.title }}</h3>
                              <span class="text-xs text-gray-400">
                                  {{ formatTime(section.start) }} - {{ formatTime(section.end) }}
                              </span>
                          </div>
                          
                          <div class="text-xs text-gray-400 mb-2">
                              <span class="font-medium">Participants:</span> {{ section.speakers.join(', ') }}
                          </div>
                          
                          <p class="text-sm text-gray-300 whitespace-pre-wrap">{{ section.description }}</p>
                      </div>
                  </div>
              </div>
          </div>
      </div>
  </div>
=======
    <div class="font-[Inter] text-white bg-stone-950 h-screen w-screen flex flex-row items-center justify-center gap-4">
        <div class="flex flex-row gap-4 relative">
            <div class="flex flex-col gap-4">
                <div class="flex flex-col items-center justify-center border-2 border-stone-800 bg-black p-6 rounded-2xl">
                    <!-- Connection status -->
                    <div v-if="error" class="text-red-500 text-xs">{{ error }}</div>
                    <!-- Debug status -->
                    <div class="text-xs text-gray-400">WebSocket: {{ isConnected ? "Connected" : "Disconnected" }}</div>
                    <!-- Waveform container -->
                    <div class="h-24 flex items-center justify-center gap-1">
                        <div
                            v-for="(bar, index) in waveformBars"
                            :key="index"
                            class="w-1 bg-white rounded-full transition-all duration-150"
                            :style="{ height: `${bar}px` }"
                        ></div>
                    </div>
                    <div class="flex flex-row justify-center items-center gap-2">
                        <!-- Reset button -->
                        <button
                            @click="resetRecording"
                            class="p-3 rounded-full transition-all duration-300 aspect-square flex items-center justify-center bg-white/10 hover:bg-white/20"
                        >
                            <Icon name="tabler:trash-x-filled" class="h-4 w-4" />
                        </button>
                        <!-- Microphone button -->
                        <button
                            @click="toggleRecording"
                            class="p-3 rounded-full transition-all duration-300 aspect-square flex items-center justify-center"
                            :class="isRecording ? 'bg-red-500 hover:bg-red-600' : 'bg-white/10 hover:bg-white/20'"
                        >
                            <Icon name="tabler:microphone-filled" class="h-4 w-4" />
                        </button>
                        <!-- Minutes button -->
                        <button
                            @click="toggleMinutesPanel"
                            class="p-3 rounded-full transition-all duration-300 aspect-square flex items-center justify-center"
                            :class="showMinutes ? 'bg-blue-500 hover:bg-blue-600' : 'bg-white/10 hover:bg-white/20'"
                        >
                            <Icon name="tabler:pencil-bolt" class="h-4 w-4" />
                        </button>
                    </div>
                </div>
                <!-- Transcription/Diarization Area -->
                <div class="border-2 border-stone-800 bg-black p-6 rounded-2xl" v-if="segments.length > 0">
                    <TranscriptBox :segments="segments" class="max-h-60 min-w-64 max-w-2xl pe-4" />
                </div>
            </div>

            <!-- Minutes Area -->
            <div v-if="showMinutes" class="border-2 border-stone-800 bg-black p-6 rounded-2xl min-w-64 max-w-xl">
                <MinutesBox />
            </div>
        </div>
    </div>
>>>>>>> a41ed070
</template>

<script setup>
import { onMounted, onUnmounted } from "vue";
import { useAudioStream } from "~/composables/useAudioStream";
import { useAudioProcessor } from "~/composables/useAudioProcessor";
import { useRecording } from "~/composables/useRecording";
import { useMinutes } from "~/composables/useMinutes";
import MinutesBox from "~/components/MinutesBox.vue";

const { isConnected, segments, error, connect, sendAudioChunk, disconnect } = useAudioStream();
const { resetRecording } = useRecording();

<<<<<<< HEAD
const { 
  isLoading: isMinutesLoading, 
  error: minutesError, 
  minutesSections, 
  currentStatus,
  showMinutes,
  progressPercentage,
  generateMinutes: startMinutesGeneration,
  fetchCompleteMinutes,
  formatTime,
  toggleMinutesPanel,
  cleanup: cleanupMinutes
} = useMinutes();
=======
const { isStreaming, showMinutes, startMinutesStream, stopMinutesStream, toggleMinutesPanel } = useMinutes();
>>>>>>> a41ed070

const { isRecording, waveformBars, startRecording, stopRecording } = useAudioProcessor((chunk) => {
    if (isConnected.value) {
        sendAudioChunk(chunk);
    }
});

const toggleRecording = async () => {
    console.log("Toggle recording, current state:", isRecording.value);

    if (!isRecording.value) {
        console.log("Starting recording flow...");
        connect();
        await startRecording();

<<<<<<< HEAD
  if (!isRecording.value) {
      console.log("Starting recording flow...");
      connect();
      await startRecording();
  } else {
      console.log("Stopping recording flow...");
      stopRecording();
      disconnect();
  }
=======
        // Automatically start minutes streaming when recording begins
        if (showMinutes.value && !isStreaming.value) {
            startMinutesStream();
        }
    } else {
        console.log("Stopping recording flow...");
        stopRecording();
        disconnect();
    }
>>>>>>> a41ed070
};

// Generate minutes only when not recording
const generateMinutes = async () => {
  if (!isRecording.value) {
    if (!showMinutes.value) {
      toggleMinutesPanel();
    } else if (segments.length > 0) {
      // If minutes panel is already visible, start generation
      await startMinutesGeneration();
    }
  }
};

// Regenerate minutes
const regenerateMinutes = async () => {
  if (!isRecording.value && segments.length > 0) {
    await startMinutesGeneration();
  }
};

// Clean up
onUnmounted(() => {
<<<<<<< HEAD
  console.log("Component unmounting...");
  stopRecording();
  disconnect();
  cleanupMinutes();
=======
    console.log("Component unmounting...");
    stopRecording();
    disconnect();
    stopMinutesStream();
>>>>>>> a41ed070
});
</script><|MERGE_RESOLUTION|>--- conflicted
+++ resolved
@@ -1,121 +1,4 @@
 <template>
-<<<<<<< HEAD
-  <div class="font-[Inter] text-white bg-stone-950 h-screen w-screen flex flex-row items-center justify-center gap-4">
-      <div class="flex flex-row gap-4 relative">
-          <div class="flex flex-col gap-4">
-              <div class="flex flex-col items-center justify-center border-2 border-stone-800 bg-black p-6 rounded-2xl">
-                  <!-- Connection status -->
-                  <div v-if="error" class="text-red-500 text-xs">{{ error }}</div>
-                  <!-- Debug status -->
-                  <div class="text-xs text-gray-400">WebSocket: {{ isConnected ? "Connected" : "Disconnected" }}</div>
-                  <!-- Waveform container -->
-                  <div class="h-24 flex items-center justify-center gap-1">
-                      <div
-                          v-for="(bar, index) in waveformBars"
-                          :key="index"
-                          class="w-1 bg-white rounded-full transition-all duration-150"
-                          :style="{ height: `${bar}px` }"
-                      ></div>
-                  </div>
-                  <div class="flex flex-row justify-center items-center gap-2">
-                      <!-- Reset button -->
-                      <button
-                          @click="resetRecording"
-                          class="p-3 rounded-full transition-all duration-300 aspect-square flex items-center justify-center bg-white/10 hover:bg-white/20"
-                      >
-                          <Icon name="tabler:trash-x-filled" class="h-4 w-4" />
-                      </button>
-                      <!-- Microphone button -->
-                      <button
-                          @click="toggleRecording"
-                          class="p-3 rounded-full transition-all duration-300 aspect-square flex items-center justify-center"
-                          :class="isRecording ? 'bg-red-500 hover:bg-red-600' : 'bg-white/10 hover:bg-white/20'"
-                      >
-                          <Icon name="tabler:microphone-filled" class="h-4 w-4" />
-                      </button>
-                      <!-- Minutes button - disabled during recording -->
-                      <button
-                          @click="generateMinutes"
-                          class="p-3 rounded-full transition-all duration-300 aspect-square flex items-center justify-center"
-                          :class="[
-                            showMinutes ? 'bg-blue-500 hover:bg-blue-600' : 'bg-white/10 hover:bg-white/20',
-                            isRecording ? 'opacity-50 cursor-not-allowed' : ''
-                          ]"
-                          :disabled="isRecording"
-                      >
-                          <Icon name="tabler:pencil-bolt" class="h-4 w-4" />
-                      </button>
-                  </div>
-              </div>
-              <!-- Transcription/Diarization Area -->
-              <div class="border-2 border-stone-800 bg-black p-6 rounded-2xl" v-if="segments.length > 0">
-                  <TranscriptBox :segments="segments" class="max-h-60 min-w-64 max-w-2xl pe-4" />
-              </div>
-          </div>
-          
-          <!-- Minutes Area -->
-          <div 
-              v-if="showMinutes" 
-              class="border-2 border-stone-800 bg-black p-6 rounded-2xl min-w-64 max-w-xl"
-          >
-              <div class="flex flex-col h-full">
-                  <div class="flex justify-between items-center mb-2">
-                      <h2 class="text-lg font-semibold">Meeting Minutes</h2>
-                      <button 
-                          v-if="!isMinutesLoading && segments.length > 0" 
-                          @click="regenerateMinutes"
-                          class="text-xs px-2 py-1 rounded bg-blue-600 hover:bg-blue-700 text-white"
-                      >
-                          Regenerate
-                      </button>
-                  </div>
-                  
-                  <!-- Status display -->
-                  <div class="text-xs text-gray-400 mb-2">{{ currentStatus }}</div>
-                  
-                  <!-- Error display -->
-                  <div v-if="minutesError" class="text-red-500 text-sm mb-2">{{ minutesError }}</div>
-                  
-                  <!-- Progress bar when loading -->
-                  <div v-if="isMinutesLoading" class="mb-4">
-                      <div class="h-2 w-full bg-gray-700 rounded-full overflow-hidden">
-                          <div 
-                              class="h-full bg-blue-500 transition-all duration-300"
-                              :style="{ width: `${progressPercentage}%` }"
-                          ></div>
-                      </div>
-                  </div>
-                  
-                  <!-- Minutes sections -->
-                  <div class="overflow-y-auto max-h-96 pr-2 space-y-4">
-                      <div v-if="minutesSections.length === 0 && !isMinutesLoading" class="text-center text-gray-400 py-8">
-                          No minutes available yet. Keep talking to generate content.
-                      </div>
-                      
-                      <div 
-                          v-for="section in minutesSections" 
-                          :key="section.id"
-                          class="border border-stone-800 rounded-lg p-4 bg-stone-900"
-                      >
-                          <div class="flex justify-between items-start mb-2">
-                              <h3 class="font-medium">{{ section.title }}</h3>
-                              <span class="text-xs text-gray-400">
-                                  {{ formatTime(section.start) }} - {{ formatTime(section.end) }}
-                              </span>
-                          </div>
-                          
-                          <div class="text-xs text-gray-400 mb-2">
-                              <span class="font-medium">Participants:</span> {{ section.speakers.join(', ') }}
-                          </div>
-                          
-                          <p class="text-sm text-gray-300 whitespace-pre-wrap">{{ section.description }}</p>
-                      </div>
-                  </div>
-              </div>
-          </div>
-      </div>
-  </div>
-=======
     <div class="font-[Inter] text-white bg-stone-950 h-screen w-screen flex flex-row items-center justify-center gap-4">
         <div class="flex flex-row gap-4 relative">
             <div class="flex flex-col gap-4">
@@ -171,7 +54,6 @@
             </div>
         </div>
     </div>
->>>>>>> a41ed070
 </template>
 
 <script setup>
@@ -185,7 +67,6 @@
 const { isConnected, segments, error, connect, sendAudioChunk, disconnect } = useAudioStream();
 const { resetRecording } = useRecording();
 
-<<<<<<< HEAD
 const { 
   isLoading: isMinutesLoading, 
   error: minutesError, 
@@ -199,9 +80,6 @@
   toggleMinutesPanel,
   cleanup: cleanupMinutes
 } = useMinutes();
-=======
-const { isStreaming, showMinutes, startMinutesStream, stopMinutesStream, toggleMinutesPanel } = useMinutes();
->>>>>>> a41ed070
 
 const { isRecording, waveformBars, startRecording, stopRecording } = useAudioProcessor((chunk) => {
     if (isConnected.value) {
@@ -212,12 +90,6 @@
 const toggleRecording = async () => {
     console.log("Toggle recording, current state:", isRecording.value);
 
-    if (!isRecording.value) {
-        console.log("Starting recording flow...");
-        connect();
-        await startRecording();
-
-<<<<<<< HEAD
   if (!isRecording.value) {
       console.log("Starting recording flow...");
       connect();
@@ -227,17 +99,6 @@
       stopRecording();
       disconnect();
   }
-=======
-        // Automatically start minutes streaming when recording begins
-        if (showMinutes.value && !isStreaming.value) {
-            startMinutesStream();
-        }
-    } else {
-        console.log("Stopping recording flow...");
-        stopRecording();
-        disconnect();
-    }
->>>>>>> a41ed070
 };
 
 // Generate minutes only when not recording
@@ -261,16 +122,9 @@
 
 // Clean up
 onUnmounted(() => {
-<<<<<<< HEAD
   console.log("Component unmounting...");
   stopRecording();
   disconnect();
   cleanupMinutes();
-=======
-    console.log("Component unmounting...");
-    stopRecording();
-    disconnect();
-    stopMinutesStream();
->>>>>>> a41ed070
 });
 </script>